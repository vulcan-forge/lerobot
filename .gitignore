```
# Copyright 2024 The HuggingFace Inc. team. All rights reserved.
#
# Licensed under the Apache License, Version 2.0 (the "License");
# you may not use this file except in compliance with the License.
# You may obtain a copy of the License at
#
#     http://www.apache.org/licenses/LICENSE-2.0
#
# Unless required by applicable law or agreed to in writing, software
# distributed under the License is distributed on an "AS IS" BASIS,
# WITHOUT WARRANTIES OR CONDITIONS OF ANY KIND, either express or implied.
# See the License for the specific language governing permissions and
# limitations under the License.

### Environments & Dependencies ###
.env
.venv
env/
venv/
env.bak/
venv.bak/
.python-version
__pypackages__/
node_modules/

# Lock files
poetry.lock
uv.lock
Pipfile.lock

### Build & Distribution ###
build/
dist/
sdist/
wheels/
downloads/
eggs/
.eggs/
parts/
var/
pip-wheel-metadata/
share/python-wheels/
develop-eggs/
*.egg-info/
.installed.cfg
*.egg
MANIFEST
lib/
lib64/

# PyInstaller
*.manifest
*.spec

### Compiled & Cached Files ###
__pycache__/
*.py[cod]
*$py.class
*.so
*.sage.py
.cache/
.ruff_cache/
.mypy_cache/
.pyre/
.pytype/
cython_debug/

### Testing & Coverage ###
htmlcov/
.tox/
.nox/
.coverage
.coverage.*
.pytest_cache/
.hypothesis/
nosetests.xml
coverage.xml
*.cover
*.py,cover
!tests/artifacts

### Logs & Temporary Files ###
logs/
tmp/
*.log
pip-log.txt
pip-delete-this-directory.txt
celerybeat-schedule
celerybeat.pid

### IDE & Editor Config ###
# VS Code
.vscode/
.devcontainer/

# JetBrains / PyCharm
.idea/

# Spyder
.spyderproject
.spyproject

# Rope
.ropeproject

# Vim
*.swp

# Other
*~

### OS Specific ###
# macOS
.DS_Store

# Windows
Thumbs.db

### Framework & Tool Specific ###

.Python

# Django
local_settings.py
db.sqlite3
db.sqlite3-journal

# Flask
instance/
.webassets-cache

# Scrapy
.scrapy

# Jupyter
.ipynb_checkpoints/
profile_default/
ipython_config.py

# Sphinx
docs/_build/

# MkDocs
/site

# PyBuilder
.pybuilder/
target/

# mypy
.dmypy.json
dmypy.json

### HPC & Slurm ###
nautilus/*.yaml
*.key
sbatch*.sh

### Miscellaneous ###
# W&B
wandb/

# Dev scripts
.dev/

# Data folders
data/
outputs/

# Translations
*.mo
*.pot

<<<<<<< HEAD
# Cython debug symbols
cython_debug/

```
=======
# Dev folders
.cache/*
>>>>>>> f5d6b5b3
<|MERGE_RESOLUTION|>--- conflicted
+++ resolved
@@ -172,12 +172,8 @@
 *.mo
 *.pot
 
-<<<<<<< HEAD
-# Cython debug symbols
-cython_debug/
-
-```
-=======
 # Dev folders
 .cache/*
->>>>>>> f5d6b5b3
+
+# Cython debug symbols
+cython_debug/