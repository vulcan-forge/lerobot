# Copyright 2024 The HuggingFace Inc. team. All rights reserved.
#
# Licensed under the Apache License, Version 2.0 (the "License");
# you may not use this file except in compliance with the License.
# You may obtain a copy of the License at
#
#     http://www.apache.org/licenses/LICENSE-2.0
#
# Unless required by applicable law or agreed to in writing, software
# distributed under the License is distributed on an "AS IS" BASIS,
# WITHOUT WARRANTIES OR CONDITIONS OF ANY KIND, either express or implied.
# See the License for the specific language governing permissions and
# limitations under the License.

"""
Records a dataset. Actions for the robot can be either generated by teleoperation or by a policy.

Example:

```shell
python -m lerobot.record \
    --robot.type=so100_follower \
    --robot.port=/dev/tty.usbmodem58760431541 \
    --robot.cameras="{laptop: {type: opencv, camera_index: 0, width: 640, height: 480}}" \
    --robot.id=black \
    --dataset.repo_id=aliberts/record-test \
    --dataset.num_episodes=2 \
    --dataset.single_task="Grab the cube" \
    # <- Teleop optional if you want to teleoperate to record or in between episodes with a policy \
    # --teleop.type=so100_leader \
    # --teleop.port=/dev/tty.usbmodem58760431551 \
    # --teleop.id=blue \
    # <- Policy optional if you want to record with a policy \
    # --policy.path=${HF_USER}/my_policy \
```

Example recording with bimanual so100:
```shell
python -m lerobot.record \
  --robot.type=bi_so100_follower \
  --robot.left_arm_port=/dev/tty.usbmodem5A460851411 \
  --robot.right_arm_port=/dev/tty.usbmodem5A460812391 \
  --robot.id=bimanual_follower \
  --robot.cameras='{
    left: {"type": "opencv", "index_or_path": 0, "width": 640, "height": 480, "fps": 30},
    top: {"type": "opencv", "index_or_path": 1, "width": 640, "height": 480, "fps": 30},
    right: {"type": "opencv", "index_or_path": 2, "width": 640, "height": 480, "fps": 30}
  }' \
  --teleop.type=bi_so100_leader \
  --teleop.left_arm_port=/dev/tty.usbmodem5A460828611 \
  --teleop.right_arm_port=/dev/tty.usbmodem5A460826981 \
  --teleop.id=bimanual_leader \
  --display_data=true \
  --dataset.repo_id=${HF_USER}/bimanual-so100-handover-cube \
  --dataset.num_episodes=25 \
  --dataset.single_task="Grab and handover the red cube to the other arm"
```
"""

import logging
import time
from dataclasses import asdict, dataclass
from pathlib import Path
from pprint import pformat

from lerobot.cameras import (  # noqa: F401
    CameraConfig,  # noqa: F401
)
from lerobot.cameras.opencv.configuration_opencv import OpenCVCameraConfig  # noqa: F401
from lerobot.cameras.realsense.configuration_realsense import RealSenseCameraConfig  # noqa: F401
from lerobot.configs import parser
from lerobot.configs.policies import PreTrainedConfig
from lerobot.datasets.image_writer import safe_stop_image_writer
from lerobot.datasets.lerobot_dataset import LeRobotDataset
from lerobot.datasets.utils import build_dataset_frame, hw_to_dataset_features
from lerobot.datasets.video_utils import VideoEncodingManager
from lerobot.policies.factory import make_policy
from lerobot.policies.pretrained import PreTrainedPolicy
from lerobot.robots import (  # noqa: F401
    Robot,
    RobotConfig,
    bi_so100_follower,
    hope_jr,
    koch_follower,
    make_robot_from_config,
    so100_follower,
    so101_follower,
    SourcceyV3BetaFollower,
    SourcceyV3Beta,
)
from lerobot.teleoperators import (  # noqa: F401
    Teleoperator,
    TeleoperatorConfig,
    bi_so100_leader,
    homunculus,
    koch_leader,
    make_teleoperator_from_config,
    so100_leader,
    so101_leader,
    BiSourcceyV3BetaLeader,
)
from lerobot.teleoperators.keyboard.teleop_keyboard import KeyboardTeleop
from lerobot.teleoperators.sourccey_v3beta import bi_sourccey_v3beta_leader, sourccey_v3beta_leader
from lerobot.utils.control_utils import (
    init_keyboard_listener,
    is_headless,
    predict_action,
    sanity_check_dataset_name,
    sanity_check_dataset_robot_compatibility,
)
from lerobot.utils.robot_utils import busy_wait
from lerobot.utils.utils import (
    get_safe_torch_device,
    init_logging,
    log_say,
)
from lerobot.utils.visualization_utils import _init_rerun, log_rerun_data


@dataclass
class DatasetRecordConfig:
    # Dataset identifier. By convention it should match '{hf_username}/{dataset_name}' (e.g. `lerobot/test`).
    repo_id: str
    # A short but accurate description of the task performed during the recording (e.g. "Pick the Lego block and drop it in the box on the right.")
    single_task: str
    # Root directory where the dataset will be stored (e.g. 'dataset/path').
    root: str | Path | None = None
    # Limit the frames per second.
    fps: int = 30
    # Number of seconds for data recording for each episode.
    episode_time_s: int | float = 60
    # Number of seconds for resetting the environment after each episode.
    reset_time_s: int | float = 60
    # Number of episodes to record.
    num_episodes: int = 50
    # Encode frames in the dataset into video
    video: bool = True
    # Upload dataset to Hugging Face hub.
    push_to_hub: bool = True
    # Upload on private repository on the Hugging Face hub.
    private: bool = False
    # Add tags to your dataset on the hub.
    tags: list[str] | None = None
    # Number of subprocesses handling the saving of frames as PNG. Set to 0 to use threads only;
    # set to ≥1 to use subprocesses, each using threads to write images. The best number of processes
    # and threads depends on your system. We recommend 4 threads per camera with 0 processes.
    # If fps is unstable, adjust the thread count. If still unstable, try using 1 or more subprocesses.
    num_image_writer_processes: int = 0
    # Number of threads writing the frames as png images on disk, per camera.
    # Too many threads might cause unstable teleoperation fps due to main thread being blocked.
    # Not enough threads might cause low camera fps.
    num_image_writer_threads_per_camera: int = 4
    # Number of episodes to record before batch encoding videos
    # Set to 1 for immediate encoding (default behavior), or higher for batched encoding
    video_encoding_batch_size: int = 1

    def __post_init__(self):
        if self.single_task is None:
            raise ValueError("You need to provide a task as argument in `single_task`.")


@dataclass
class RecordConfig:
    robot: RobotConfig
    dataset: DatasetRecordConfig
    # Whether to control the robot with a teleoperator
    teleop: TeleoperatorConfig | None = None
    # Whether to control the robot with a policy
    policy: PreTrainedConfig | None = None
    # Display all cameras on screen
    display_data: bool = False
    # Use vocal synthesis to read events.
    play_sounds: bool = True
    # Resume recording on an existing dataset.
    resume: bool = False

    def __post_init__(self):
        # HACK: We parse again the cli args here to get the pretrained path if there was one.
        policy_path = parser.get_path_arg("policy")
        if policy_path:
            cli_overrides = parser.get_cli_overrides("policy")
            self.policy = PreTrainedConfig.from_pretrained(policy_path, cli_overrides=cli_overrides)
            self.policy.pretrained_path = policy_path

        if self.teleop is None and self.policy is None:
            raise ValueError("Choose a policy, a teleoperator or both to control the robot")

    @classmethod
    def __get_path_fields__(cls) -> list[str]:
        """This enables the parser to load config from the policy using `--policy.path=local/dir`"""
        return ["policy"]


@safe_stop_image_writer
def record_loop(
    robot: Robot,
    events: dict,
    fps: int,
    dataset: LeRobotDataset | None = None,
    teleop: Teleoperator | list[Teleoperator] | None = None,
    policy: PreTrainedPolicy | None = None,
    control_time_s: int | None = None,
    single_task: str | None = None,
    display_data: bool = False,
):
    if dataset is not None and dataset.fps != fps:
        raise ValueError(f"The dataset fps should be equal to requested fps ({dataset.fps} != {fps}).")

    # --- Handle multi-teleop (keyboard + arm) like the new version expects ---
    teleop_arm = teleop_keyboard = None
    if isinstance(teleop, list):
        teleop_keyboard = next((t for t in teleop if isinstance(t, KeyboardTeleop)), None)
        teleop_arm = next(
            (
                t
                for t in teleop
                if isinstance(t, (so100_leader.SO100Leader, so101_leader.SO101Leader, sourccey_v3beta_leader.SourcceyV3BetaLeader, bi_sourccey_v3beta_leader.BiSourcceyV3BetaLeader, koch_leader.KochLeader))
            ),
            None,
        )

<<<<<<< HEAD
        # Keep the stricter check for LeKiwi, but don't block other robots
        if robot.name == "lekiwi_client":
            if not (teleop_arm and teleop_keyboard and len(teleop) == 2):
                raise ValueError(
                    "For multi-teleop on LeKiwi, provide exactly one KeyboardTeleop and one arm teleoperator."
                )
=======
        # if not (teleop_arm and teleop_keyboard and len(teleop) == 2 and robot.name == "lekiwi_client"):
        #     raise ValueError(
        #         "For multi-teleop, the list must contain exactly one KeyboardTeleop and one arm teleoperator. Currently only supported for LeKiwi robot."
        #     )
>>>>>>> 50a78eaf

    # Reset policy if provided
    if policy is not None:
        policy.reset()

    if dataset is not None:
        print("Start Recording")

    timestamp = 0
    start_episode_t = time.perf_counter()
    while timestamp < control_time_s:
        start_loop_t = time.perf_counter()

        if events["exit_early"]:
            events["exit_early"] = False
            break

        observation = robot.get_observation()

        if policy is not None or dataset is not None:
            observation_frame = build_dataset_frame(dataset.features, observation, prefix="observation")

        # --------- ACTION SELECTION ---------
        if policy is not None:
            action_values = predict_action(
                observation_frame,
                policy,
                get_safe_torch_device(policy.config.device),
                policy.config.use_amp,
                task=single_task,
                robot_type=robot.robot_type,
            )
            action = {key: action_values[i].item() for i, key in enumerate(robot.action_features)}
<<<<<<< HEAD
=======
        elif policy is None and isinstance(teleop, Teleoperator):
            action = teleop.get_action()
        elif policy is None and isinstance(teleop, list):
            arm_action = teleop_arm.get_action()
>>>>>>> 50a78eaf

        elif isinstance(teleop, Teleoperator):
            # --- Phone teleoperator needs observation for reset functionality (from OLD version) ---
            teleop_type = getattr(getattr(teleop, "config", None), "type", None)
            if teleop_type == "phone":
                action = teleop.get_action(observation)
            else:
                action = teleop.get_action()

        elif isinstance(teleop, list):
            # Multiple teleops (arm + keyboard). Supports LeKiwi (and reuse for others if needed)
            arm_action = teleop_arm.get_action() if teleop_arm is not None else {}
            # Old code prefixed arm actions for LeKiwi; keep that behavior
            if arm_action and robot.name == "lekiwi_client":
                arm_action = {f"arm_{k}": v for k, v in arm_action.items()}

            keyboard_action = teleop_keyboard.get_action() if teleop_keyboard is not None else {}
            base_action = robot._from_keyboard_to_base_action(keyboard_action) if keyboard_action else {}

            action = {**arm_action, **base_action} if base_action else arm_action

        else:
            logging.info(
                "No policy or teleoperator provided, skipping action generation. "
                "This is likely to happen when resetting the environment without a teleop device. "
                "The robot won't be at its rest position at the start of the next episode."
            )
            continue
        # ------------------------------------

        # Action can be clipped using `max_relative_target`, so save the actually sent action
        sent_action = robot.send_action(action)

        if dataset is not None:
            action_frame = build_dataset_frame(dataset.features, sent_action, prefix="action")
            frame = {**observation_frame, **action_frame}
            dataset.add_frame(frame, task=single_task)

        if display_data:
            log_rerun_data(observation, action)

        dt_s = time.perf_counter() - start_loop_t
        busy_wait(1 / fps - dt_s)

        timestamp = time.perf_counter() - start_episode_t


@parser.wrap()
def record(cfg: RecordConfig) -> LeRobotDataset:
    init_logging()
    logging.info(pformat(asdict(cfg)))
    if cfg.display_data:
        _init_rerun(session_name="recording")

    robot = make_robot_from_config(cfg.robot)
    teleop = make_teleoperator_from_config(cfg.teleop) if cfg.teleop is not None else None

    action_features = hw_to_dataset_features(robot.action_features, "action", cfg.dataset.video)
    obs_features = hw_to_dataset_features(robot.observation_features, "observation", cfg.dataset.video)
    dataset_features = {**action_features, **obs_features}

    if cfg.resume:
        dataset = LeRobotDataset(
            cfg.dataset.repo_id,
            root=cfg.dataset.root,
            batch_encoding_size=cfg.dataset.video_encoding_batch_size,
        )

        if hasattr(robot, "cameras") and len(robot.cameras) > 0:
            dataset.start_image_writer(
                num_processes=cfg.dataset.num_image_writer_processes,
                num_threads=cfg.dataset.num_image_writer_threads_per_camera * len(robot.cameras),
            )
        sanity_check_dataset_robot_compatibility(dataset, robot, cfg.dataset.fps, dataset_features)
    else:
        # Create empty dataset or load existing saved episodes
        sanity_check_dataset_name(cfg.dataset.repo_id, cfg.policy)
        dataset = LeRobotDataset.create(
            cfg.dataset.repo_id,
            cfg.dataset.fps,
            root=cfg.dataset.root,
            robot_type=robot.name,
            features=dataset_features,
            use_videos=cfg.dataset.video,
            image_writer_processes=cfg.dataset.num_image_writer_processes,
            image_writer_threads=cfg.dataset.num_image_writer_threads_per_camera * len(robot.cameras),
            batch_encoding_size=cfg.dataset.video_encoding_batch_size,
        )

    # Load pretrained policy
    policy = None if cfg.policy is None else make_policy(cfg.policy, ds_meta=dataset.meta)

    robot.connect()
    if teleop is not None:
        teleop.connect()

    listener, events = init_keyboard_listener()

    with VideoEncodingManager(dataset):
        recorded_episodes = 0
        while recorded_episodes < cfg.dataset.num_episodes and not events["stop_recording"]:
            log_say(f"Recording episode {dataset.num_episodes}", cfg.play_sounds)
            record_loop(
                robot=robot,
                events=events,
                fps=cfg.dataset.fps,
                teleop=teleop,
                policy=policy,
                dataset=dataset,
                control_time_s=cfg.dataset.episode_time_s,
                single_task=cfg.dataset.single_task,
                display_data=cfg.display_data,
            )

            # Execute a few seconds without recording to give time to manually reset the environment
            # Skip reset for the last episode to be recorded
            if not events["stop_recording"] and (
                (recorded_episodes < cfg.dataset.num_episodes - 1) or events["rerecord_episode"]
            ):
                log_say("Reset the environment", cfg.play_sounds)
                record_loop(
                    robot=robot,
                    events=events,
                    fps=cfg.dataset.fps,
                    teleop=teleop,
                    control_time_s=cfg.dataset.reset_time_s,
                    single_task=cfg.dataset.single_task,
                    display_data=cfg.display_data,
                )

            if events["rerecord_episode"]:
                log_say("Re-record episode", cfg.play_sounds)
                events["rerecord_episode"] = False
                events["exit_early"] = False
                dataset.clear_episode_buffer()
                continue

            dataset.save_episode()
            recorded_episodes += 1

    log_say("Stop recording", cfg.play_sounds, blocking=True)

    robot.disconnect()
    if teleop is not None:
        teleop.disconnect()

    if not is_headless() and listener is not None:
        listener.stop()

    if cfg.dataset.push_to_hub:
        dataset.push_to_hub(tags=cfg.dataset.tags, private=cfg.dataset.private)

    log_say("Exiting", cfg.play_sounds)
    return dataset


def main():
    record()


if __name__ == "__main__":
    main()<|MERGE_RESOLUTION|>--- conflicted
+++ resolved
@@ -219,19 +219,10 @@
             None,
         )
 
-<<<<<<< HEAD
-        # Keep the stricter check for LeKiwi, but don't block other robots
-        if robot.name == "lekiwi_client":
-            if not (teleop_arm and teleop_keyboard and len(teleop) == 2):
-                raise ValueError(
-                    "For multi-teleop on LeKiwi, provide exactly one KeyboardTeleop and one arm teleoperator."
-                )
-=======
         # if not (teleop_arm and teleop_keyboard and len(teleop) == 2 and robot.name == "lekiwi_client"):
         #     raise ValueError(
         #         "For multi-teleop, the list must contain exactly one KeyboardTeleop and one arm teleoperator. Currently only supported for LeKiwi robot."
         #     )
->>>>>>> 50a78eaf
 
     # Reset policy if provided
     if policy is not None:
@@ -265,28 +256,10 @@
                 robot_type=robot.robot_type,
             )
             action = {key: action_values[i].item() for i, key in enumerate(robot.action_features)}
-<<<<<<< HEAD
-=======
         elif policy is None and isinstance(teleop, Teleoperator):
             action = teleop.get_action()
         elif policy is None and isinstance(teleop, list):
             arm_action = teleop_arm.get_action()
->>>>>>> 50a78eaf
-
-        elif isinstance(teleop, Teleoperator):
-            # --- Phone teleoperator needs observation for reset functionality (from OLD version) ---
-            teleop_type = getattr(getattr(teleop, "config", None), "type", None)
-            if teleop_type == "phone":
-                action = teleop.get_action(observation)
-            else:
-                action = teleop.get_action()
-
-        elif isinstance(teleop, list):
-            # Multiple teleops (arm + keyboard). Supports LeKiwi (and reuse for others if needed)
-            arm_action = teleop_arm.get_action() if teleop_arm is not None else {}
-            # Old code prefixed arm actions for LeKiwi; keep that behavior
-            if arm_action and robot.name == "lekiwi_client":
-                arm_action = {f"arm_{k}": v for k, v in arm_action.items()}
 
             keyboard_action = teleop_keyboard.get_action() if teleop_keyboard is not None else {}
             base_action = robot._from_keyboard_to_base_action(keyboard_action) if keyboard_action else {}
