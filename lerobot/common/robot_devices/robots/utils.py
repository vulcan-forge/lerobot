# Copyright 2024 The HuggingFace Inc. team. All rights reserved.
#
# Licensed under the Apache License, Version 2.0 (the "License");
# you may not use this file except in compliance with the License.
# You may obtain a copy of the License at
#
#     http://www.apache.org/licenses/LICENSE-2.0
#
# Unless required by applicable law or agreed to in writing, software
# distributed under the License is distributed on an "AS IS" BASIS,
# WITHOUT WARRANTIES OR CONDITIONS OF ANY KIND, either express or implied.
# See the License for the specific language governing permissions and
# limitations under the License.

from typing import Protocol

from lerobot.common.robot_devices.robots.configs import (
    AlohaRobotConfig,
    KochBimanualRobotConfig,
    KochRobotConfig,
    LeKiwiRobotConfig,
    SourcceyV1BetaRobotConfig,
    ManipulatorRobotConfig,
    MossRobotConfig,
    RobotConfig,
    So100RobotConfig,
<<<<<<< HEAD
    # StretchRobotConfig,
=======
    So101RobotConfig,
    StretchRobotConfig,
>>>>>>> 6d723c45
)

def get_arm_id(name, arm_type):
    """Returns the string identifier of a robot arm. For instance, for a bimanual manipulator
    like Aloha, it could be left_follower, right_follower, left_leader, or right_leader.
    """
    return f"{name}_{arm_type}"


class Robot(Protocol):
    # TODO(rcadene, aliberts): Add unit test checking the protocol is implemented in the corresponding classes
    robot_type: str
    features: dict

    def connect(self): ...
    def run_calibration(self): ...
    def teleop_step(self, record_data=False): ...
    def capture_observation(self): ...
    def send_action(self, action): ...
    def disconnect(self): ...


def make_robot_config(robot_type: str, **kwargs) -> RobotConfig:
    if robot_type == "aloha":
        return AlohaRobotConfig(**kwargs)
    elif robot_type == "koch":
        return KochRobotConfig(**kwargs)
    elif robot_type == "koch_bimanual":
        return KochBimanualRobotConfig(**kwargs)
    elif robot_type == "moss":
        return MossRobotConfig(**kwargs)
    elif robot_type == "so100":
        return So100RobotConfig(**kwargs)
<<<<<<< HEAD
    # elif robot_type == "stretch":
    #     return StretchRobotConfig(**kwargs)
=======
    elif robot_type == "so101":
        return So101RobotConfig(**kwargs)
    elif robot_type == "stretch":
        return StretchRobotConfig(**kwargs)
>>>>>>> 6d723c45
    elif robot_type == "lekiwi":
        return LeKiwiRobotConfig(**kwargs)
    elif robot_type == "sourccey_v1beta":
        return SourcceyV1BetaRobotConfig(**kwargs)
    else:
        raise ValueError(f"Robot type '{robot_type}' is not available.")


def make_robot_from_config(config: RobotConfig):
    if isinstance(config, ManipulatorRobotConfig):
        from lerobot.common.robot_devices.robots.manipulator import ManipulatorRobot

        return ManipulatorRobot(config)
    elif isinstance(config, LeKiwiRobotConfig):
        from lerobot.common.robot_devices.robots.mobile_manipulator import MobileManipulator

        return MobileManipulator(config)
    elif isinstance(config, SourcceyV1BetaRobotConfig):
        from lerobot.common.robot_devices.robots.sourccey.sourccey_manipulator import SourcceyVBetaManipulator

        return SourcceyVBetaManipulator(config)
    # else:
    #     from lerobot.common.robot_devices.robots.stretch import StretchRobot

    #     return StretchRobot(config)


def make_robot(robot_type: str, **kwargs) -> Robot:
    config = make_robot_config(robot_type, **kwargs)
    return make_robot_from_config(config)<|MERGE_RESOLUTION|>--- conflicted
+++ resolved
@@ -24,12 +24,8 @@
     MossRobotConfig,
     RobotConfig,
     So100RobotConfig,
-<<<<<<< HEAD
-    # StretchRobotConfig,
-=======
     So101RobotConfig,
     StretchRobotConfig,
->>>>>>> 6d723c45
 )
 
 def get_arm_id(name, arm_type):
@@ -63,15 +59,10 @@
         return MossRobotConfig(**kwargs)
     elif robot_type == "so100":
         return So100RobotConfig(**kwargs)
-<<<<<<< HEAD
+    elif robot_type == "so101":
+        return So101RobotConfig(**kwargs)
     # elif robot_type == "stretch":
     #     return StretchRobotConfig(**kwargs)
-=======
-    elif robot_type == "so101":
-        return So101RobotConfig(**kwargs)
-    elif robot_type == "stretch":
-        return StretchRobotConfig(**kwargs)
->>>>>>> 6d723c45
     elif robot_type == "lekiwi":
         return LeKiwiRobotConfig(**kwargs)
     elif robot_type == "sourccey_v1beta":
