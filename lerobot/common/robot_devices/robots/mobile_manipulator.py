--- conflicted
+++ resolved
@@ -708,53 +708,4 @@
     def stop(self):
         """Stops the robot by setting all motor speeds to zero."""
         self.motor_bus.write("Goal_Speed", [0, 0, 0], self.motor_ids)
-        print("Motors stopped.")
-<<<<<<< HEAD
-
-class SourcceyVBeta:
-    def __init__(self, motor_bus):
-        """
-        Initializes the SourcceyVBeta with Feetech motors bus.
-        """
-        self.motor_bus = motor_bus
-        self.motor_names = ["back_left_wheel", "back_right_wheel", "front_left_wheel", "front_right_wheel"]
-
-        # Initialize motors in velocity mode
-        self.motor_bus.write("Lock", 0)
-        self.motor_bus.write("Mode", [1, 1, 1, 1], self.motor_names)  # Set all motors to velocity mode
-        self.motor_bus.write("Lock", 1)
-        print("Motors set to velocity mode.")
-
-    def read_velocity(self):
-        """
-        Reads the raw speeds for all wheels. Returns a dictionary with motor names.
-        """
-        raw_speeds = self.motor_bus.read("Present_Speed", self.motor_names)
-        return {
-            "back_left_wheel": int(raw_speeds[0]),
-            "back_right_wheel": int(raw_speeds[1]),
-            "front_left_wheel": int(raw_speeds[2]),
-            "front_right_wheel": int(raw_speeds[3]),
-        }
-
-    def set_velocity(self, command_speeds):
-        """
-        Sends raw velocity commands (16-bit encoded values) directly to the motor bus.
-        The order of speeds must correspond to self.motor_names.
-        """
-        self.motor_bus.write("Goal_Speed", command_speeds, self.motor_names)
-
-    def stop(self):
-        """Stops the robot by setting all motor speeds to zero."""
-        self.motor_bus.write("Goal_Speed", [0, 0, 0, 0], self.motor_names)
-        print("Motors stopped.")
-
-    def __del__(self):
-        """Cleanup on object destruction"""
-        try:
-            self.stop()
-        except:
-            # In case motor bus was never initialized
-            pass
-=======
->>>>>>> 75acaa75
+        print("Motors stopped.")