--- conflicted
+++ resolved
@@ -652,24 +652,6 @@
 
     calibration_dir: str = ".cache/calibration/sourccey_v1beta"
 
-<<<<<<< HEAD
-    # leader_arms: dict[str, MotorsBusConfig] = field(
-    #     default_factory=lambda: {
-    #         "main": FeetechMotorsBusConfig(
-    #             port="COM11",
-    #             motors={
-    #                 # name: (index, model)
-    #                 "shoulder_pan": [1, "sts3215"],
-    #                 "shoulder_lift": [2, "sts3215"],
-    #                 "elbow_flex": [3, "sts3215"],
-    #                 "wrist_flex": [4, "sts3215"],
-    #                 "wrist_roll": [5, "sts3215"],
-    #                 "gripper": [6, "sts3215"],
-    #             },
-    #         ),
-    #     }
-    # )
-=======
     leader_arms: dict[str, MotorsBusConfig] = field(
         default_factory=lambda: {
             "main": FeetechMotorsBusConfig(
@@ -686,7 +668,6 @@
             ),
         }
     )
->>>>>>> 75acaa75
 
     follower_arms: dict[str, MotorsBusConfig] = field(
         default_factory=lambda: {
@@ -701,17 +682,10 @@
                     # "wrist_roll": [5, "sts3215"],
                     # "gripper": [6, "sts3215"],
                     # "turn_table": [7, "sts3215"],
-<<<<<<< HEAD
-                    "back_left_wheel": (8, "sts3215"),
-                    "back_right_wheel": (9, "sts3215"),
-                    "front_left_wheel": (10, "sts3215"),
-                    "front_right_wheel": (11, "sts3215"),
-=======
                     "back_left_wheel": [8, "sts3215"],
                     "back_right_wheel": [10, "sts3215"],
                     "front_left_wheel": [9, "sts3215"],
                     "front_right_wheel": [11, "sts3215"],
->>>>>>> 75acaa75
                 },
             ),
         }
