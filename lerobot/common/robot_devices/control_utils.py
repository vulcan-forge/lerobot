--- conflicted
+++ resolved
@@ -248,46 +248,7 @@
 
     timestamp = 0
     start_episode_t = time.perf_counter()
-<<<<<<< HEAD
     print(f"start loop")
-=======
-    while timestamp < control_time_s:
-        start_loop_t = time.perf_counter()
-
-        if teleoperate:
-            observation, action = robot.teleop_step(record_data=True)
-        else:
-            observation = robot.capture_observation()
-            action = None
-
-            if policy is not None:
-                pred_action = predict_action(
-                    observation, policy, get_safe_torch_device(policy.config.device), policy.config.use_amp
-                )
-                # Action can eventually be clipped using `max_relative_target`,
-                # so action actually sent is saved in the dataset.
-                action = robot.send_action(pred_action)
-                action = {"action": action}
-
-        if dataset is not None:
-            frame = {**observation, **action, "task": single_task}
-            dataset.add_frame(frame)
-
-        # TODO(Steven): This should be more general (for RemoteRobot instead of checking the name, but anyways it will change soon)
-        if (display_data and not is_headless()) or (display_data and robot.robot_type.startswith("lekiwi")):
-            if action is not None:
-                for k, v in action.items():
-                    for i, vv in enumerate(v):
-                        rr.log(f"sent_{k}_{i}", rr.Scalar(vv.numpy()))
-
-            image_keys = [key for key in observation if "image" in key]
-            for key in image_keys:
-                rr.log(key, rr.Image(observation[key].numpy()), static=True)
-
-        if fps is not None:
-            dt_s = time.perf_counter() - start_loop_t
-            busy_wait(1 / fps - dt_s)
->>>>>>> a445d9c9
 
     try:
         while timestamp < control_time_s:
@@ -297,6 +258,7 @@
                 observation, action = robot.teleop_step(record_data=True, arm_keyboard_control=arm_keyboard_control)
             else:
                 observation = robot.capture_observation()
+                action = None
 
                 if policy is not None:
                     pred_action = predict_action(
@@ -332,6 +294,7 @@
             if events["exit_early"]:
                 events["exit_early"] = False
                 break
+
     except Exception as e:
         print(f"Error in control_loop: {e}")
         traceback.print_exc()
