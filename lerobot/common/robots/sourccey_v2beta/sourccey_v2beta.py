#!/usr/bin/env python

# Copyright 2024 The HuggingFace Inc. team. All rights reserved.
#
# Licensed under the Apache License, Version 2.0 (the "License");
# you may not use this file except in compliance with the License.
# You may obtain a copy of the License at
#
#     http://www.apache.org/licenses/LICENSE-2.0
#
# Unless required by applicable law or agreed to in writing, software
# distributed under the License is distributed on an "AS IS" BASIS,
# WITHOUT WARRANTIES OR CONDITIONS OF ANY KIND, either express or implied.
# See the License for the specific language governing permissions and
# limitations under the License.

import logging
import time
from functools import cached_property
from itertools import chain
from typing import Any

import numpy as np

from lerobot.common.cameras.utils import make_cameras_from_configs
from lerobot.common.constants import OBS_IMAGES, OBS_STATE
from lerobot.common.errors import DeviceAlreadyConnectedError, DeviceNotConnectedError
from lerobot.common.motors import Motor, MotorCalibration, MotorNormMode
from lerobot.common.motors.feetech import (
    FeetechMotorsBus,
    OperatingMode,
)

from lerobot.common.robots.robot import Robot
from lerobot.common.robots.utils import ensure_safe_goal_position
from .config_sourccey_v2beta import SourcceyV2BetaConfig

logger = logging.getLogger(__name__)


class SourcceyV2Beta(Robot):
    """
    The robot includes a four mecanum wheel mobile base and 2 remote follower arms.
    The leader arm is connected locally (on the laptop) and its joint positions are recorded and then
    forwarded to the remote follower arm (after applying a safety clamp).
    In parallel, keyboard teleoperation is used to generate raw velocity commands for the wheels.
    """

    config_class = SourcceyV2BetaConfig
    name = "sourccey_v2beta"

    def __init__(self, config: SourcceyV2BetaConfig):
        super().__init__(config)
        self.config = config
        norm_mode_body = MotorNormMode.DEGREES if config.use_degrees else MotorNormMode.RANGE_M100_100
        self.left_arm_bus = FeetechMotorsBus(
            port=self.config.left_arm_port,
            motors={
                "left_arm_shoulder_pan": Motor(1, "sts3215", norm_mode_body),
                "left_arm_shoulder_lift": Motor(2, "sts3215", norm_mode_body, gear_ratio=3.0),
                "left_arm_elbow_flex": Motor(3, "sts3215", norm_mode_body),
                "left_arm_wrist_flex": Motor(4, "sts3215", norm_mode_body),
                "left_arm_wrist_roll": Motor(5, "sts3215", norm_mode_body),
                "left_arm_gripper": Motor(6, "sts3215", MotorNormMode.RANGE_0_100),
            },
            calibration={k: v for k, v in self.calibration.items() if k.startswith("left_arm")},
        )
        self.right_arm_bus = FeetechMotorsBus(
            port=config.right_arm_port,
            motors={
                "right_arm_shoulder_pan": Motor(7, "sts3215", norm_mode_body),
                "right_arm_shoulder_lift": Motor(8, "sts3215", norm_mode_body, gear_ratio=3.0),
                "right_arm_elbow_flex": Motor(9, "sts3215", norm_mode_body),
                "right_arm_wrist_flex": Motor(10, "sts3215", norm_mode_body),
                "right_arm_wrist_roll": Motor(11, "sts3215", norm_mode_body),
                "right_arm_gripper": Motor(12, "sts3215", MotorNormMode.RANGE_0_100),
            },
            calibration={k: v for k, v in self.calibration.items() if k.startswith("right_arm")},
        )
        self.left_arm_motors = [motor for motor in self.left_arm_bus.motors]
        self.right_arm_motors = [motor for motor in self.right_arm_bus.motors]
        self.cameras = make_cameras_from_configs(config.cameras)

    @property
    def _state_ft(self) -> dict[str, type]:
        return dict.fromkeys(
            (
                "left_arm_shoulder_pan.pos",
                "left_arm_shoulder_lift.pos",
                "left_arm_elbow_flex.pos",
                "left_arm_wrist_flex.pos",
                "left_arm_wrist_roll.pos",
                "left_arm_gripper.pos",
                "right_arm_shoulder_pan.pos",
                "right_arm_shoulder_lift.pos",
                "right_arm_elbow_flex.pos",
                "right_arm_wrist_flex.pos",
                "right_arm_wrist_roll.pos",
                "right_arm_gripper.pos",
            ),
            float,
        )

    @property
    def _cameras_ft(self) -> dict[str, tuple]:
        return {
            cam: (self.config.cameras[cam].height, self.config.cameras[cam].width, 3) for cam in self.cameras
        }

    @cached_property
    def observation_features(self) -> dict[str, type | tuple]:
        return {**self._state_ft, **self._cameras_ft}

    @cached_property
    def action_features(self) -> dict[str, type]:
        return self._state_ft

    @property
    def is_connected(self) -> bool:
        return self.left_arm_bus.is_connected and self.right_arm_bus.is_connected and all(cam.is_connected for cam in self.cameras.values())

    def connect(self, calibrate: bool = True) -> None:
        if self.is_connected:
            raise DeviceAlreadyConnectedError(f"{self} already connected")

        self.left_arm_bus.connect()
        self.right_arm_bus.connect()
        if not self.is_calibrated and calibrate:
            self.calibrate()

        for cam in self.cameras.values():
            cam.connect()

        self.configure()
        logger.info(f"{self} connected.")

    @property
    def is_calibrated(self) -> bool:
        return self.left_arm_bus.is_calibrated and self.right_arm_bus.is_calibrated

    def calibrate(self) -> None:
        logger.info(f"\nRunning calibration of {self}")

        self.left_arm_bus.disable_torque(self.left_arm_motors)
        self.right_arm_bus.disable_torque(self.right_arm_motors)
        for name in self.left_arm_motors:
            self.left_arm_bus.write("Operating_Mode", name, OperatingMode.POSITION.value)
        for name in self.right_arm_motors:
            self.right_arm_bus.write("Operating_Mode", name, OperatingMode.POSITION.value)

        input("Move left arm of the robot to the middle of its range of motion and press ENTER....")
        left_arm_homing_offsets = self.left_arm_bus.set_half_turn_homings(self.left_arm_motors)

        left_arm_full_turn_motor = ["left_arm_wrist_roll"]
        left_arm_unknown_range_motors = [motor for motor in self.left_arm_motors if motor not in left_arm_full_turn_motor]

        print(
            f"Move all arm joints except '{left_arm_full_turn_motor}' sequentially through their "
            "entire ranges of motion.\nRecording positions. Press ENTER to stop..."
        )
        left_arm_range_mins, left_arm_range_maxes = self.left_arm_bus.record_ranges_of_motion(left_arm_unknown_range_motors)
        for name in left_arm_full_turn_motor:
            left_arm_range_mins[name] = 0
            left_arm_range_maxes[name] = 4095

        input("Move right arm of the robot to the middle of its range of motion and press ENTER....")
        right_arm_homing_offsets = self.right_arm_bus.set_half_turn_homings(self.right_arm_motors)

        right_arm_full_turn_motor = ["right_arm_wrist_roll"]
        right_arm_unknown_range_motors = [motor for motor in self.right_arm_motors if motor not in right_arm_full_turn_motor]

        print(
            f"Move all arm joints except '{right_arm_full_turn_motor}' sequentially through their "
            "entire ranges of motion.\nRecording positions. Press ENTER to stop..."
        )
        right_arm_range_mins, right_arm_range_maxes = self.right_arm_bus.record_ranges_of_motion(right_arm_unknown_range_motors)
        for name in right_arm_full_turn_motor:
            right_arm_range_mins[name] = 0
            right_arm_range_maxes[name] = 4095

        self.left_arm_calibration = {}
        for name, motor in self.left_arm_bus.motors.items():
            self.left_arm_calibration[name] = MotorCalibration(
                id=motor.id,
                drive_mode=0,
                homing_offset=left_arm_homing_offsets[name],
                range_min=left_arm_range_mins[name],
                range_max=left_arm_range_maxes[name],
            )

        self.right_arm_calibration = {}
        for name, motor in self.right_arm_bus.motors.items():
            drive_mode = 1 if name == "right_arm_gripper" else 0
            self.right_arm_calibration[name] = MotorCalibration(
                id=motor.id,
                drive_mode=drive_mode,
                homing_offset=right_arm_homing_offsets[name],
                range_min=right_arm_range_mins[name],
                range_max=right_arm_range_maxes[name],
            )

        self.left_arm_bus.write_calibration(self.left_arm_calibration)
        self.right_arm_bus.write_calibration(self.right_arm_calibration)

        self.calibration = {**self.left_arm_calibration, **self.right_arm_calibration}
        self._save_calibration()
        print("Calibration saved to", self.calibration_fpath)

    def configure(self):
        # Set-up arm actuators (position mode)
        # We assume that at connection time, arm is in a rest position,
        # and torque can be safely disabled to run calibration.
        self.left_arm_bus.disable_torque()
        self.right_arm_bus.disable_torque()
        self.left_arm_bus.configure_motors()
        self.right_arm_bus.configure_motors()
        for name in self.left_arm_motors:
            self.left_arm_bus.write("Operating_Mode", name, OperatingMode.POSITION.value)
            # Set P_Coefficient to lower value to avoid shakiness (Default is 32)
            self.left_arm_bus.write("P_Coefficient", name, 16)
            # Set I_Coefficient and D_Coefficient to default value 0 and 32
            self.left_arm_bus.write("I_Coefficient", name, 0)
            self.left_arm_bus.write("D_Coefficient", name, 32)

        for name in self.right_arm_motors:
            self.right_arm_bus.write("Operating_Mode", name, OperatingMode.POSITION.value)
            # Set P_Coefficient to lower value to avoid shakiness (Default is 32)
            self.right_arm_bus.write("P_Coefficient", name, 16)
            # Set I_Coefficient and D_Coefficient to default value 0 and 32
            self.right_arm_bus.write("I_Coefficient", name, 0)
            self.right_arm_bus.write("D_Coefficient", name, 32)

        self.left_arm_bus.enable_torque()
        self.right_arm_bus.enable_torque()

    def setup_motors(self) -> None:
        for motor in chain(reversed(self.left_arm_motors)):
            input(f"Connect the controller board to the '{motor}' motor only and press enter.")
            self.left_arm_bus.setup_motor(motor)
            print(f"'{motor}' motor id set to {self.left_arm_bus.motors[motor].id}")

        for motor in chain(reversed(self.right_arm_motors)):
            input(f"Connect the controller board to the '{motor}' motor only and press enter.")
            self.right_arm_bus.setup_motor(motor)
            print(f"'{motor}' motor id set to {self.right_arm_bus.motors[motor].id}")

    def get_observation(self) -> dict[str, Any]:
        if not self.is_connected:
            raise DeviceNotConnectedError(f"{self} is not connected.")

        # Read actuators position for arm and vel for base
        start = time.perf_counter()
        left_arm_pos = self.left_arm_bus.sync_read("Present_Position", self.left_arm_motors)
        right_arm_pos = self.right_arm_bus.sync_read("Present_Position", self.right_arm_motors)
        arm_pos = {**left_arm_pos, **right_arm_pos}
        # base_wheel_vel = self.bus.sync_read("Present_Velocity", self.base_motors)

        base_vel = {}
        # base_vel = self._wheel_raw_to_body(
        #     base_wheel_vel["base_left_wheel"],
        #     base_wheel_vel["base_back_wheel"],
        #     base_wheel_vel["base_right_wheel"],
        # )

        arm_state = {f"{k}.pos": v for k, v in arm_pos.items()}

        obs_dict = {**arm_state, **base_vel}

        dt_ms = (time.perf_counter() - start) * 1e3
        logger.debug(f"{self} read state: {dt_ms:.1f}ms")

        # Capture images from cameras
        for cam_key, cam in self.cameras.items():
            start = time.perf_counter()
            obs_dict[cam_key] = cam.async_read()
            dt_ms = (time.perf_counter() - start) * 1e3
            logger.debug(f"{self} read {cam_key}: {dt_ms:.1f}ms")

        return obs_dict

    def send_action(self, action: dict[str, Any]) -> dict[str, Any]:
        """Command SourcceyV2Beta to move to a target joint configuration.

        The relative action magnitude may be clipped depending on the configuration parameter
        `max_relative_target`. In this case, the action sent differs from original action.
        Thus, this function always returns the action actually sent.

        Raises:
            RobotDeviceNotConnectedError: if robot is not connected.

        Returns:
            np.ndarray: the action sent to the motors, potentially clipped.
        """
        if not self.is_connected:
            raise DeviceNotConnectedError(f"{self} is not connected.")

        left_arm_goal_pos = {k: v for k, v in action.items() if k.startswith("left_arm_") and k.endswith(".pos")}
        right_arm_goal_pos = {k: v for k, v in action.items() if k.startswith("right_arm_") and k.endswith(".pos")}
        base_goal_vel = {k: v for k, v in action.items() if k.endswith(".vel")}

        base_wheel_goal_vel = {}
        # base_wheel_goal_vel = self._body_to_wheel_raw(
        #     base_goal_vel["x.vel"], base_goal_vel["y.vel"], base_goal_vel["theta.vel"]
        # )
        # Check for NaN values and skip sending actions if any are found
        if any(np.isnan(v) for v in left_arm_goal_pos.values()) or any(np.isnan(v) for v in right_arm_goal_pos.values()):
            logger.warning("NaN values detected in left arm goal positions. Skipping action execution.")
            return {**left_arm_goal_pos, **right_arm_goal_pos, **base_goal_vel}

        # Cap goal position when too far away from present position.
        # /!\ Slower fps expected due to reading from the follower.
        left_arm_present_pos = self.left_arm_bus.sync_read("Present_Position", self.left_arm_motors)
        right_arm_present_pos = self.right_arm_bus.sync_read("Present_Position", self.right_arm_motors)
        if self.config.max_relative_target is not None:
<<<<<<< HEAD
            left_arm_goal_present_pos = {key: (g_pos, left_arm_present_pos[key]) for key, g_pos in left_arm_goal_pos.items()}
            left_arm_safe_goal_pos = ensure_safe_goal_position(left_arm_goal_present_pos, self.config.max_relative_target)
            left_arm_goal_pos = left_arm_safe_goal_pos

            right_arm_goal_present_pos = {key: (g_pos, right_arm_present_pos[key]) for key, g_pos in right_arm_goal_pos.items()}
            right_arm_safe_goal_pos = ensure_safe_goal_position(right_arm_goal_present_pos, self.config.max_relative_target)
=======
            left_arm_present_pos = self.left_arm_bus.sync_read("Present_Position", self.left_arm_motors)
            left_arm_goal_present_pos = {key: (g_pos, left_arm_present_pos[key]) for key, g_pos in left_arm_goal_pos.items()}
            left_arm_adjusted_goal_present_pos = self.apply_minimum_action(left_arm_goal_present_pos)
            left_arm_safe_goal_pos = ensure_safe_goal_position(left_arm_adjusted_goal_present_pos, self.config.max_relative_target)
            left_arm_goal_pos = left_arm_safe_goal_pos

            right_arm_present_pos = self.right_arm_bus.sync_read("Present_Position", self.right_arm_motors)
            right_arm_goal_present_pos = {key: (g_pos, right_arm_present_pos[key]) for key, g_pos in right_arm_goal_pos.items()}
            right_arm_adjusted_goal_present_pos = self.apply_minimum_action(right_arm_goal_present_pos)
            right_arm_safe_goal_pos = ensure_safe_goal_position(right_arm_adjusted_goal_present_pos, self.config.max_relative_target)
>>>>>>> 809488a9
            right_arm_goal_pos = right_arm_safe_goal_pos

        # Send goal position to the actuators
        left_arm_goal_pos_raw = {k.replace(".pos", ""): v for k, v in left_arm_goal_pos.items()}
        self.left_arm_bus.sync_write("Goal_Position", left_arm_goal_pos_raw)
        right_arm_goal_pos_raw = {k.replace(".pos", ""): v for k, v in right_arm_goal_pos.items()}
        self.right_arm_bus.sync_write("Goal_Position", right_arm_goal_pos_raw)
        # self.bus.sync_write("Goal_Velocity", base_wheel_goal_vel)

        # Check safety after sending goals
        is_safe, overcurrent_motors = self._check_current_safety()
        if not is_safe:
            left_arm_goal_pos, right_arm_goal_pos = self._handle_overcurrent_motors(
                left_arm_present_pos,
                right_arm_present_pos,
                left_arm_goal_pos,
                right_arm_goal_pos,
                overcurrent_motors
            )

        return {**left_arm_goal_pos, **right_arm_goal_pos, **base_goal_vel}

<<<<<<< HEAD
    def _check_current_safety(self) -> tuple[bool, list[str]]:
        """
        Check if any motor is over current limit and return safety status.

        Returns:
            tuple: (is_safe, overcurrent_motors)
            - is_safe: True if all motors are under current limit
            - overcurrent_motors: List of motor names that are over current
        """
        # Read current from all motors
        left_arm_current = self.left_arm_bus.sync_read("Present_Current", self.left_arm_motors)
        right_arm_current = self.right_arm_bus.sync_read("Present_Current", self.right_arm_motors)
        all_currents = {**left_arm_current, **right_arm_current}

        # Hardcoded safety threshold
        CURRENT_SAFETY_THRESHOLD = 500  # 500mA

        # Check if any motor is over the current limit
        overcurrent_motors = []
        for motor_name, current in all_currents.items():
            if current > CURRENT_SAFETY_THRESHOLD:
                overcurrent_motors.append(motor_name)
                logger.warning(f"Safety triggered: {motor_name} current {current}mA > {CURRENT_SAFETY_THRESHOLD}mA")

        if overcurrent_motors:
            logger.warning(f"Emergency stop triggered for motors: {overcurrent_motors}")
            return False, overcurrent_motors

        return True, []

    def _handle_overcurrent_motors(
        self,
        left_arm_present_pos: dict[str, float],
        right_arm_present_pos: dict[str, float],
        left_arm_goal_pos: dict[str, float],
        right_arm_goal_pos: dict[str, float],
        overcurrent_motors: list[str]
    ) -> tuple[dict[str, float], dict[str, float]]:
        """
        Handle overcurrent motors by replacing their goal positions with present positions.

        Args:
            left_arm_goal_pos: Dictionary of left arm goal positions with keys like "left_arm_shoulder_pan.pos"
            right_arm_goal_pos: Dictionary of right arm goal positions with keys like "right_arm_shoulder_pan.pos"
            overcurrent_motors: List of motor names that are over current (e.g., ["left_arm_shoulder_pan", "right_arm_elbow_flex"])

        Returns:
            tuple: (modified_left_arm_goal_pos, modified_right_arm_goal_pos) with present positions for overcurrent motors
        """
        if not overcurrent_motors:
            return left_arm_goal_pos, right_arm_goal_pos

        # Create copies of the goal positions to modify
        modified_left_arm_goal_pos = left_arm_goal_pos.copy()
        modified_right_arm_goal_pos = right_arm_goal_pos.copy()

        # Replace goal positions with present positions for overcurrent motors
        for motor_name in overcurrent_motors:
            if motor_name.startswith("left_arm_"):
                # Convert motor name to goal position key format
                goal_key = f"{motor_name}.pos"
                if goal_key in modified_left_arm_goal_pos:
                    modified_left_arm_goal_pos[goal_key] = left_arm_present_pos[motor_name]
                    logger.warning(f"Replaced goal position for {motor_name} with present position: {left_arm_present_pos[motor_name]}")
            elif motor_name.startswith("right_arm_"):
                # Convert motor name to goal position key format
                goal_key = f"{motor_name}.pos"
                if goal_key in modified_right_arm_goal_pos:
                    modified_right_arm_goal_pos[goal_key] = right_arm_present_pos[motor_name]
                    logger.warning(f"Replaced goal position for {motor_name} with present position: {right_arm_present_pos[motor_name]}")

        # Sync write the modified goal positions
        left_arm_goal_pos_raw = {k.replace(".pos", ""): v for k, v in modified_left_arm_goal_pos.items()}
        self.left_arm_bus.sync_write("Goal_Position", left_arm_goal_pos_raw)
        right_arm_goal_pos_raw = {k.replace(".pos", ""): v for k, v in modified_right_arm_goal_pos.items()}
        self.right_arm_bus.sync_write("Goal_Position", right_arm_goal_pos_raw)

        return modified_left_arm_goal_pos, modified_right_arm_goal_pos
=======
    def apply_minimum_action(self, goal_present_pos: dict[str, tuple[float, float]]) -> dict[str, tuple[float, float]]:
        """Apply a minimum action to the robot's geared down motors.

        This function ensures that geared-down motors receive a minimum movement threshold
        to overcome friction and backlash. If the desired movement is below the threshold,
        it's amplified to the minimum threshold while preserving direction.

        Args:
            goal_present_pos (dict[str, tuple[float, float]]): Dictionary mapping motor names to
                tuples of (goal_position, present_position).

        Returns:
            dict[str, tuple[float, float]]: Dictionary mapping motor names to tuples of
                (adjusted_goal_position, present_position) for all motors.
        """
        # Define geared down motors and their minimum action thresholds
        geared_down_motors = ["left_arm_shoulder_lift", "right_arm_shoulder_lift"]
        min_action_threshold = 0.5  # Minimum movement threshold in normalized units

        adjusted_goal_present_pos = {}

        for key, (goal_pos, present_pos) in goal_present_pos.items():
            # Extract motor name without the ".pos" suffix
            motor_name = key.replace(".pos", "")

            if motor_name in geared_down_motors:
                # Calculate the desired movement
                desired_movement = goal_pos - present_pos
                movement_magnitude = abs(desired_movement)

                # If movement is below threshold, apply minimum action
                if movement_magnitude > 0 and movement_magnitude < min_action_threshold:
                    # Preserve direction but apply minimum threshold
                    direction = 1 if desired_movement > 0 else -1
                    adjusted_movement = direction * min_action_threshold
                    adjusted_goal_pos = present_pos + adjusted_movement
                    adjusted_goal_present_pos[key] = (adjusted_goal_pos, present_pos)
                else:
                    # No adjustment needed
                    adjusted_goal_present_pos[key] = (goal_pos, present_pos)
            else:
                # Not a geared down motor, no adjustment needed
                adjusted_goal_present_pos[key] = (goal_pos, present_pos)

        print()
        print("goal_present_pos:")
        print(goal_present_pos)
        print()
        print("adjusted_goal_present_pos:")
        print(adjusted_goal_present_pos)
        print()

        return adjusted_goal_present_pos
>>>>>>> 809488a9

    def disconnect(self):
        if not self.is_connected:
            raise DeviceNotConnectedError(f"{self} is not connected.")

        self.left_arm_bus.disconnect(self.config.disable_torque_on_disconnect)
        self.right_arm_bus.disconnect(self.config.disable_torque_on_disconnect)
        for cam in self.cameras.values():
            cam.disconnect()

        logger.info(f"{self} disconnected.")
<|MERGE_RESOLUTION|>--- conflicted
+++ resolved
@@ -312,25 +312,14 @@
         left_arm_present_pos = self.left_arm_bus.sync_read("Present_Position", self.left_arm_motors)
         right_arm_present_pos = self.right_arm_bus.sync_read("Present_Position", self.right_arm_motors)
         if self.config.max_relative_target is not None:
-<<<<<<< HEAD
             left_arm_goal_present_pos = {key: (g_pos, left_arm_present_pos[key]) for key, g_pos in left_arm_goal_pos.items()}
-            left_arm_safe_goal_pos = ensure_safe_goal_position(left_arm_goal_present_pos, self.config.max_relative_target)
-            left_arm_goal_pos = left_arm_safe_goal_pos
-
-            right_arm_goal_present_pos = {key: (g_pos, right_arm_present_pos[key]) for key, g_pos in right_arm_goal_pos.items()}
-            right_arm_safe_goal_pos = ensure_safe_goal_position(right_arm_goal_present_pos, self.config.max_relative_target)
-=======
-            left_arm_present_pos = self.left_arm_bus.sync_read("Present_Position", self.left_arm_motors)
-            left_arm_goal_present_pos = {key: (g_pos, left_arm_present_pos[key]) for key, g_pos in left_arm_goal_pos.items()}
-            left_arm_adjusted_goal_present_pos = self.apply_minimum_action(left_arm_goal_present_pos)
+            left_arm_adjusted_goal_present_pos = self._apply_minimum_action(left_arm_goal_present_pos)
             left_arm_safe_goal_pos = ensure_safe_goal_position(left_arm_adjusted_goal_present_pos, self.config.max_relative_target)
             left_arm_goal_pos = left_arm_safe_goal_pos
 
-            right_arm_present_pos = self.right_arm_bus.sync_read("Present_Position", self.right_arm_motors)
             right_arm_goal_present_pos = {key: (g_pos, right_arm_present_pos[key]) for key, g_pos in right_arm_goal_pos.items()}
-            right_arm_adjusted_goal_present_pos = self.apply_minimum_action(right_arm_goal_present_pos)
+            right_arm_adjusted_goal_present_pos = self._apply_minimum_action(right_arm_goal_present_pos)
             right_arm_safe_goal_pos = ensure_safe_goal_position(right_arm_adjusted_goal_present_pos, self.config.max_relative_target)
->>>>>>> 809488a9
             right_arm_goal_pos = right_arm_safe_goal_pos
 
         # Send goal position to the actuators
@@ -353,7 +342,55 @@
 
         return {**left_arm_goal_pos, **right_arm_goal_pos, **base_goal_vel}
 
-<<<<<<< HEAD
+    def _apply_minimum_action(self, goal_present_pos: dict[str, tuple[float, float]]) -> dict[str, tuple[float, float]]:
+        """Apply a minimum action to the robot's geared down motors.
+
+        This function ensures that geared-down motors receive a minimum movement threshold
+        to overcome friction and backlash. If the desired movement is below the threshold,
+        it's amplified to the minimum threshold while preserving direction.
+
+        Args:
+            goal_present_pos (dict[str, tuple[float, float]]): Dictionary mapping motor names to
+                tuples of (goal_position, present_position).
+
+        Returns:
+            dict[str, tuple[float, float]]: Dictionary mapping motor names to tuples of
+                (adjusted_goal_position, present_position) for all motors.
+        """
+        # Define geared down motors and their minimum action thresholds
+        geared_down_motors = ["left_arm_shoulder_lift", "right_arm_shoulder_lift"]
+        min_action_threshold = 0.5  # Minimum movement threshold in normalized units
+
+        adjusted_goal_present_pos = {}
+
+        for key, (goal_pos, present_pos) in goal_present_pos.items():
+            motor_name = key.replace(".pos", "")
+
+            if motor_name in geared_down_motors:
+                desired_movement = goal_pos - present_pos
+                movement_magnitude = abs(desired_movement)
+
+                # If movement is below threshold, apply minimum action
+                if movement_magnitude > 0 and movement_magnitude < min_action_threshold:
+                    direction = 1 if desired_movement > 0 else -1
+                    adjusted_movement = direction * min_action_threshold
+                    adjusted_goal_pos = present_pos + adjusted_movement
+                    adjusted_goal_present_pos[key] = (adjusted_goal_pos, present_pos)
+                else:
+                    adjusted_goal_present_pos[key] = (goal_pos, present_pos)
+            else:
+                adjusted_goal_present_pos[key] = (goal_pos, present_pos)
+
+        print()
+        print("goal_present_pos:")
+        print(goal_present_pos)
+        print()
+        print("adjusted_goal_present_pos:")
+        print(adjusted_goal_present_pos)
+        print()
+
+        return adjusted_goal_present_pos
+
     def _check_current_safety(self) -> tuple[bool, list[str]]:
         """
         Check if any motor is over current limit and return safety status.
@@ -432,61 +469,6 @@
         self.right_arm_bus.sync_write("Goal_Position", right_arm_goal_pos_raw)
 
         return modified_left_arm_goal_pos, modified_right_arm_goal_pos
-=======
-    def apply_minimum_action(self, goal_present_pos: dict[str, tuple[float, float]]) -> dict[str, tuple[float, float]]:
-        """Apply a minimum action to the robot's geared down motors.
-
-        This function ensures that geared-down motors receive a minimum movement threshold
-        to overcome friction and backlash. If the desired movement is below the threshold,
-        it's amplified to the minimum threshold while preserving direction.
-
-        Args:
-            goal_present_pos (dict[str, tuple[float, float]]): Dictionary mapping motor names to
-                tuples of (goal_position, present_position).
-
-        Returns:
-            dict[str, tuple[float, float]]: Dictionary mapping motor names to tuples of
-                (adjusted_goal_position, present_position) for all motors.
-        """
-        # Define geared down motors and their minimum action thresholds
-        geared_down_motors = ["left_arm_shoulder_lift", "right_arm_shoulder_lift"]
-        min_action_threshold = 0.5  # Minimum movement threshold in normalized units
-
-        adjusted_goal_present_pos = {}
-
-        for key, (goal_pos, present_pos) in goal_present_pos.items():
-            # Extract motor name without the ".pos" suffix
-            motor_name = key.replace(".pos", "")
-
-            if motor_name in geared_down_motors:
-                # Calculate the desired movement
-                desired_movement = goal_pos - present_pos
-                movement_magnitude = abs(desired_movement)
-
-                # If movement is below threshold, apply minimum action
-                if movement_magnitude > 0 and movement_magnitude < min_action_threshold:
-                    # Preserve direction but apply minimum threshold
-                    direction = 1 if desired_movement > 0 else -1
-                    adjusted_movement = direction * min_action_threshold
-                    adjusted_goal_pos = present_pos + adjusted_movement
-                    adjusted_goal_present_pos[key] = (adjusted_goal_pos, present_pos)
-                else:
-                    # No adjustment needed
-                    adjusted_goal_present_pos[key] = (goal_pos, present_pos)
-            else:
-                # Not a geared down motor, no adjustment needed
-                adjusted_goal_present_pos[key] = (goal_pos, present_pos)
-
-        print()
-        print("goal_present_pos:")
-        print(goal_present_pos)
-        print()
-        print("adjusted_goal_present_pos:")
-        print(adjusted_goal_present_pos)
-        print()
-
-        return adjusted_goal_present_pos
->>>>>>> 809488a9
 
     def disconnect(self):
         if not self.is_connected:
