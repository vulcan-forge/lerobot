#!/usr/bin/env python

# Copyright 2024 The HuggingFace Inc. team. All rights reserved.
#
# Licensed under the Apache License, Version 2.0 (the "License");
# you may not use this file except in compliance with the License.
# You may obtain a copy of the License at
#
#     http://www.apache.org/licenses/LICENSE-2.0
#
# Unless required by applicable law or agreed to in writing, software
# distributed under the License is distributed on an "AS IS" BASIS,
# WITHOUT WARRANTIES OR CONDITIONS OF ANY KIND, either express or implied.
# See the License for the specific language governing permissions and
# limitations under the License.
import logging
import os
import os.path as osp
import platform
import select
import subprocess
import sys
from copy import copy
from datetime import datetime, timezone
from pathlib import Path

import numpy as np
import torch


def none_or_int(value):
    if value == "None":
        return None
    return int(value)


def inside_slurm():
    """Check whether the python process was launched through slurm"""
    # TODO(rcadene): return False for interactive mode `--pty bash`
    return "SLURM_JOB_ID" in os.environ


def auto_select_torch_device() -> torch.device:
    """Tries to select automatically a torch device."""
    if torch.cuda.is_available():
        logging.info("Cuda backend detected, using cuda.")
        return torch.device("cuda")
    elif torch.backends.mps.is_available():
        logging.info("Metal backend detected, using cuda.")
        return torch.device("mps")
    else:
        logging.warning("No accelerated backend detected. Using default cpu, this will be slow.")
        return torch.device("cpu")


# TODO(Steven): Remove log. log shouldn't be an argument, this should be handled by the logger level
def get_safe_torch_device(try_device: str, log: bool = False) -> torch.device:
    """Given a string, return a torch.device with checks on whether the device is available."""
    try_device = str(try_device)
    match try_device:
        case "cuda":
            assert torch.cuda.is_available()
            device = torch.device("cuda")
        case "mps":
            assert torch.backends.mps.is_available()
            device = torch.device("mps")
        case "cpu":
            device = torch.device("cpu")
            if log:
                logging.warning("Using CPU, this will be slow.")
        case _:
            device = torch.device(try_device)
            if log:
                logging.warning(f"Using custom {try_device} device.")

    return device


def get_safe_dtype(dtype: torch.dtype, device: str | torch.device):
    """
    mps is currently not compatible with float64
    """
    if isinstance(device, torch.device):
        device = device.type
    if device == "mps" and dtype == torch.float64:
        return torch.float32
    else:
        return dtype


def is_torch_device_available(try_device: str) -> bool:
    try_device = str(try_device)  # Ensure try_device is a string
    if try_device == "cuda":
        return torch.cuda.is_available()
    elif try_device == "mps":
        return torch.backends.mps.is_available()
    elif try_device == "cpu":
        return True
    else:
        raise ValueError(f"Unknown device {try_device}. Supported devices are: cuda, mps or cpu.")


def is_amp_available(device: str):
    if device in ["cuda", "cpu"]:
        return True
    elif device == "mps":
        return False
    else:
        raise ValueError(f"Unknown device '{device}.")


def init_logging():
    def custom_format(record):
        dt = datetime.now().strftime("%Y-%m-%d %H:%M:%S")
        fnameline = f"{record.pathname}:{record.lineno}"
        message = f"{record.levelname} {dt} {fnameline[-15:]:>15} {record.msg}"
        return message

    logging.basicConfig(level=logging.INFO)

    for handler in logging.root.handlers[:]:
        logging.root.removeHandler(handler)

    formatter = logging.Formatter()
    formatter.format = custom_format
    console_handler = logging.StreamHandler()
    console_handler.setFormatter(formatter)
    logging.getLogger().addHandler(console_handler)


def format_big_number(num, precision=0):
    suffixes = ["", "K", "M", "B", "T", "Q"]
    divisor = 1000.0

    for suffix in suffixes:
        if abs(num) < divisor:
            return f"{num:.{precision}f}{suffix}"
        num /= divisor

    return num


def _relative_path_between(path1: Path, path2: Path) -> Path:
    """Returns path1 relative to path2."""
    path1 = path1.absolute()
    path2 = path2.absolute()
    try:
        return path1.relative_to(path2)
    except ValueError:  # most likely because path1 is not a subpath of path2
        common_parts = Path(osp.commonpath([path1, path2])).parts
        return Path(
            "/".join([".."] * (len(path2.parts) - len(common_parts)) + list(path1.parts[len(common_parts) :]))
        )


def print_cuda_memory_usage():
    """Use this function to locate and debug memory leak."""
    import gc

    gc.collect()
    # Also clear the cache if you want to fully release the memory
    torch.cuda.empty_cache()
    print("Current GPU Memory Allocated: {:.2f} MB".format(torch.cuda.memory_allocated(0) / 1024**2))
    print("Maximum GPU Memory Allocated: {:.2f} MB".format(torch.cuda.max_memory_allocated(0) / 1024**2))
    print("Current GPU Memory Reserved: {:.2f} MB".format(torch.cuda.memory_reserved(0) / 1024**2))
    print("Maximum GPU Memory Reserved: {:.2f} MB".format(torch.cuda.max_memory_reserved(0) / 1024**2))


def capture_timestamp_utc():
    return datetime.now(timezone.utc)


def say(text, blocking=False):
    system = platform.system()

    if system == "Darwin":
        cmd = ["say", text]

    elif system == "Linux":
        cmd = ["spd-say", text]
        if blocking:
            cmd.append("--wait")

    elif system == "Windows":
        cmd = [
            "PowerShell",
            "-Command",
            "Add-Type -AssemblyName System.Speech; "
            f"(New-Object System.Speech.Synthesis.SpeechSynthesizer).Speak('{text}')",
        ]

    else:
        raise RuntimeError("Unsupported operating system for text-to-speech.")

    if blocking:
        subprocess.run(cmd, check=True)
    else:
        subprocess.Popen(cmd, creationflags=subprocess.CREATE_NO_WINDOW if system == "Windows" else 0)


def log_say(text, play_sounds, blocking=False):
    logging.info(text)

    if play_sounds:
        say(text, blocking)


def get_channel_first_image_shape(image_shape: tuple) -> tuple:
    shape = copy(image_shape)
    if shape[2] < shape[0] and shape[2] < shape[1]:  # (h, w, c) -> (c, h, w)
        shape = (shape[2], shape[0], shape[1])
    elif not (shape[0] < shape[1] and shape[0] < shape[2]):
        raise ValueError(image_shape)

    return shape


def has_method(cls: object, method_name: str) -> bool:
    return hasattr(cls, method_name) and callable(getattr(cls, method_name))


def is_valid_numpy_dtype_string(dtype_str: str) -> bool:
    """
    Return True if a given string can be converted to a numpy dtype.
    """
    try:
        # Attempt to convert the string to a numpy dtype
        np.dtype(dtype_str)
        return True
    except TypeError:
        # If a TypeError is raised, the string is not a valid dtype
        return False


def enter_pressed() -> bool:
    if platform.system() == "Windows":
        import msvcrt
<<<<<<< HEAD
        return msvcrt.kbhit() and msvcrt.getch() == b'\r'
=======

        if msvcrt.kbhit():
            key = msvcrt.getch()
            return key in (b"\r", b"\n")  # enter key
        return False
>>>>>>> edfebd52
    else:
        return select.select([sys.stdin], [], [], 0)[0] and sys.stdin.readline().strip() == ""


def move_cursor_up(lines):
    """Move the cursor up by a specified number of lines."""
    print(f"\033[{lines}A", end="")<|MERGE_RESOLUTION|>--- conflicted
+++ resolved
@@ -235,15 +235,11 @@
 def enter_pressed() -> bool:
     if platform.system() == "Windows":
         import msvcrt
-<<<<<<< HEAD
-        return msvcrt.kbhit() and msvcrt.getch() == b'\r'
-=======
 
         if msvcrt.kbhit():
             key = msvcrt.getch()
             return key in (b"\r", b"\n")  # enter key
         return False
->>>>>>> edfebd52
     else:
         return select.select([sys.stdin], [], [], 0)[0] and sys.stdin.readline().strip() == ""
 
