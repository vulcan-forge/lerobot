#!/usr/bin/env python

# Copyright 2024 The HuggingFace Inc. team. All rights reserved.
#
# Licensed under the Apache License, Version 2.0 (the "License");
# you may not use this file except in compliance with the License.
# You may obtain a copy of the License at
#
#     http://www.apache.org/licenses/LICENSE-2.0
#
# Unless required by applicable law or agreed to in writing, software
# distributed under the License is distributed on an "AS IS" BASIS,
# WITHOUT WARRANTIES OR CONDITIONS OF ANY KIND, either express or implied.
# See the License for the specific language governing permissions and
# limitations under the License.

from collections import deque

import torch
from torch import nn


<<<<<<< HEAD
def populate_queues(queues, batch, exclude_keys=None):
    """
    Populate queues with batch data, optionally excluding certain keys.

    Args:
        queues: Dictionary of queues to populate
        batch: Dictionary of data to populate queues with
        exclude_keys: Optional list of keys to exclude from population
    """
    if exclude_keys is None:
        exclude_keys = []

=======
def populate_queues(
    queues: dict[str, deque], batch: dict[str, torch.Tensor], exclude_keys: list[str] | None = None
):
    if exclude_keys is None:
        exclude_keys = []
>>>>>>> 0e7caae7
    for key in batch:
        # Skip excluded keys
        if key in exclude_keys:
            continue

        # Ignore keys not in the queues already (leaving the responsibility to the caller to make sure the
        # queues have the keys they want).
        if key not in queues or key in exclude_keys:
            continue

        if len(queues[key]) != queues[key].maxlen:
            # initialize by copying the first observation several times until the queue is full
            while len(queues[key]) != queues[key].maxlen:
                queues[key].append(batch[key])
        else:
            # add latest observation to the queue
            queues[key].append(batch[key])
    return queues


def get_device_from_parameters(module: nn.Module) -> torch.device:
    """Get a module's device by checking one of its parameters.

    Note: assumes that all parameters have the same device
    """
    return next(iter(module.parameters())).device


def get_dtype_from_parameters(module: nn.Module) -> torch.dtype:
    """Get a module's parameter dtype by checking one of its parameters.

    Note: assumes that all parameters have the same dtype.
    """
    return next(iter(module.parameters())).dtype


def get_output_shape(module: nn.Module, input_shape: tuple) -> tuple:
    """
    Calculates the output shape of a PyTorch module given an input shape.

    Args:
        module (nn.Module): a PyTorch module
        input_shape (tuple): A tuple representing the input shape, e.g., (batch_size, channels, height, width)

    Returns:
        tuple: The output shape of the module.
    """
    dummy_input = torch.zeros(size=input_shape)
    with torch.inference_mode():
        output = module(dummy_input)
    return tuple(output.shape)<|MERGE_RESOLUTION|>--- conflicted
+++ resolved
@@ -20,26 +20,11 @@
 from torch import nn
 
 
-<<<<<<< HEAD
-def populate_queues(queues, batch, exclude_keys=None):
-    """
-    Populate queues with batch data, optionally excluding certain keys.
-
-    Args:
-        queues: Dictionary of queues to populate
-        batch: Dictionary of data to populate queues with
-        exclude_keys: Optional list of keys to exclude from population
-    """
-    if exclude_keys is None:
-        exclude_keys = []
-
-=======
 def populate_queues(
     queues: dict[str, deque], batch: dict[str, torch.Tensor], exclude_keys: list[str] | None = None
 ):
     if exclude_keys is None:
         exclude_keys = []
->>>>>>> 0e7caae7
     for key in batch:
         # Skip excluded keys
         if key in exclude_keys:
